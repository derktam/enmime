--- conflicted
+++ resolved
@@ -25,11 +25,8 @@
 	FileName    string               // The file-name from disposition or type header
 	Charset     string               // The content charset encoding label
 	Errors      []Error              // Errors encountered while parsing this part
-<<<<<<< HEAD
 	PartID      string               // The ID representing the part's exact position within the MIME Part Tree
-=======
 	Utf8Reader  io.Reader            // The decoded content converted to UTF-8
->>>>>>> aaadc3dd
 
 	boundary      string    // Boundary marker used within this part
 	rawReader     io.Reader // The raw Part content, no decoding or charset conversion
